<<<<<<< HEAD
python3-opendds (3.20-6) focal; urgency=medium

  * use memoryview for char list
=======
python3-opendds (3.20-3) focal; urgency=medium

  * fix release of ressources on exit
>>>>>>> a90aebe5

 -- Dragonfly <dragonfly@upnext.com>  Thu, 09 Jun 2022 10:51:47 +0200

python3-opendds (3.20-2) focal; urgency=medium

  * remove prompt and enforce "KEEP_RPATH" when called from virtualenv

 -- Dragonfly <dragonfly@upnext.com>  Thu, 09 Jun 2022 10:51:47 +0200

python3-opendds (3.20-1) focal; urgency=medium

  * pyOpenDDS compatible with OpenDDS 3.20

 -- Dragonfly <dragonfly@upnext.com>  Thu, 19 May 2022 10:46:03 +0200
<|MERGE_RESOLUTION|>--- conflicted
+++ resolved
@@ -1,12 +1,10 @@
-<<<<<<< HEAD
 python3-opendds (3.20-6) focal; urgency=medium
 
   * use memoryview for char list
-=======
+
 python3-opendds (3.20-3) focal; urgency=medium
 
   * fix release of ressources on exit
->>>>>>> a90aebe5
 
  -- Dragonfly <dragonfly@upnext.com>  Thu, 09 Jun 2022 10:51:47 +0200
 
