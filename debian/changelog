--- conflicted
+++ resolved
@@ -1,14 +1,14 @@
-<<<<<<< HEAD
-python3-opendds (3.20-6) focal; urgency=medium
+python3-opendds (3.20.2-0) focal; urgency=medium
 
   * use memoryview for char list
-=======
+
+ -- Dragonfly <dragonfly@upnext.com>  Wed, 02 Nov 2022 17:13:30 +0200
+
 python3-opendds (3.20.1-0) focal; urgency=medium
 
   * Add include itl file option argument
 
  -- Dragonfly <dragonfly@upnext.com>  Thu, 09 Jun 2022 10:51:47 +0200
->>>>>>> 75828aca
 
 python3-opendds (3.20-3) focal; urgency=medium
 
