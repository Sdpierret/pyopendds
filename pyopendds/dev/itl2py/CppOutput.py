--- conflicted
+++ resolved
@@ -1,10 +1,6 @@
 from jinja2 import Environment
 
-<<<<<<< HEAD
-from .ast import PrimitiveType, StructType, EnumType, SequenceType, ArrayType
-=======
 from .ast import PrimitiveType, StructType, EnumType, SequenceType
->>>>>>> 5b999086
 from .Output import Output
 
 
@@ -19,11 +15,6 @@
         return cpp_name(type_node.name.parts)
     elif isinstance(type_node, (SequenceType)):
         return cpp_name(type_node.name.parts);
-<<<<<<< HEAD
-    elif isinstance(type_node, (ArrayType)):
-        return cpp_name(type_node.name.parts);
-=======
->>>>>>> 5b999086
     else:
         raise NotImplementedError
 
@@ -65,8 +56,6 @@
             is_string = isinstance(field_node.type_node, PrimitiveType) and \
                 field_node.type_node.is_string()
             is_sequence = isinstance(field_node.type_node, SequenceType)
-<<<<<<< HEAD
-=======
 
             if is_sequence:
                 to_lines = [
@@ -92,7 +81,6 @@
                     '    , *field_value'
                         + (', "{default_encoding}"' if is_string else '') + ');',
                 ]
->>>>>>> 5b999086
 
             from_lines = [
                 'if (PyObject_HasAttrString(py, "{field_name}")) {{',
@@ -103,15 +91,6 @@
                 '}}'
             ]
 
-            from_lines = [
-                'if (PyObject_HasAttrString(py, "{field_name}")) {{',
-                '    *field_value = PyObject_GetAttrString(py, "{field_name}");',
-                '}}',
-                'if (!field_value) {{',
-                '  throw Exception();',
-                '}}'
-            ]
-
             pyopendds_type = cpp_type_name(field_node.type_node)
 
             if to_lines:
@@ -123,16 +102,6 @@
                 ])
 
             if from_lines:
-<<<<<<< HEAD
-                from_lines.extend([
-                    'Type<{pyopendds_type}>::python_to_cpp(*field_value, cpp.{field_name}',
-                    '#ifdef CPP11_IDL',
-                    '    ()',
-                    '#endif',
-                    '    '
-                    + (', "{default_encoding}"' if is_string else '') + ');'
-                ])
-=======
                 if is_sequence:
                     from_lines.extend([
                         'cpp.{field_name}.length(PyList_Size(*field_value));',
@@ -155,7 +124,6 @@
                         '    '
                         + (', "{default_encoding}"' if is_string else '') + ');'
                     ])
->>>>>>> 5b999086
 
             def line_process(lines):
                 return [''] + [
