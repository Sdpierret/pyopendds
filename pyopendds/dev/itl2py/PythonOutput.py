--- conflicted
+++ resolved
@@ -75,16 +75,7 @@
             elif isinstance(field_type, EnumType):
                 return type_name + '.' + field_type.default_member
             elif isinstance(field_type, SequenceType):
-<<<<<<< HEAD
                 return 'field(default_factory=%s)'%(type_name,)
-=======
-                subfield_type = field_type.base_type
-                subtype_name = self.get_python_type_string(subfield_type)
-                if isinstance(subfield_type, PrimitiveType):
-                    return "field(default_factory=lambda :[{type}])".format(type=self.primitive_types[subfield_type.kind][1])
-                else : 
-                    return 'field(default_factory=lambda :[{type}()])'.format(type=subtype_name)
->>>>>>> 33bcf609
             elif isinstance(field_type, ArrayType):
                 return 'field(default_factory=list)'
             else:
