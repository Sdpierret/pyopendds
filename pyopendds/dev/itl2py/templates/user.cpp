--- conflicted
+++ resolved
@@ -92,29 +92,6 @@
     /*{% if type.from_lines %}*//*{{ type.from_lines | indent(4) }}*//*{% endif %}*/
     /*{% endif %}*/
   }
-<<<<<<< HEAD
-=======
-
-  static void python_to_cpp(PyObject* py, /*{{ type.cpp_name }}*/& cpp)
-  {
-    PyObject* cls = get_python_class();
-    /*{% if type.to_replace %}*/
-    cpp = static_cast</*{{ type.cpp_name }}*/>(PyLong_AsLong(py));
-    /*{% else %}*/
-    if (py) {
-
-      if (PyObject_IsInstance(py, cls) != 1) {
-        throw Exception("Not a {{ type.py_name }}", PyExc_TypeError);
-      }
-    } else {
-      PyObject* args;
-      /*{{ type.new_lines | indent(6) }}*/
-      py = PyObject_CallObject(cls, args);
-    }
-    /*{% if type.from_lines %}*//*{{ type.from_lines | indent(4) }}*//*{% endif %}*/
-    /*{% endif %}*/
-  }
->>>>>>> e26b813a
 };
 
 /*{%- endfor %}*/
@@ -179,11 +156,8 @@
   Ref pysample;
   if (!PyArg_ParseTuple(args, "OO", &*pywriter, &*pysample)) return nullptr;
   pywriter++;
-<<<<<<< HEAD
   pysample++;
-=======
->>>>>>> e26b813a
-
+  
   // Try to Get Reading Type and Do write
   Ref pytopic = PyObject_GetAttrString(*pywriter, "topic");
   if (!pytopic) return nullptr;
