from .Topic import Topic
from .Subscriber import Subscriber
from .Publisher import Publisher
from enum import IntEnum

try:
    from _pyopendds import participant_cleanup  # noqa
except ImportError as e:
    def participant_cleanup(*args):
        pass
    pass


class DomainParticipant(object):

    def __init__(self, domain: int, qos=None, listener=None):
        self.domain = int(domain)
        self.qos = qos
        self.listener = listener
        self.topics = {}
        self.subscribers = []
        self.publishers = []
        self._registered_typesupport = []

        from _pyopendds import create_participant  # noqa
        create_participant(self, domain)

    def __del__(self):
        participant_cleanup(self)
<<<<<<< HEAD
        
=======


>>>>>>> c8b9611d
    def create_topic(self, name: str, topic_type: type, qos=None, listener=None) -> Topic:
        return Topic(self, name, topic_type, qos, listener)

    def create_subscriber(self, qos=None, listener=None) -> Subscriber:
        return Subscriber(self, qos, listener)

    def create_publisher(self, qos=None) -> Publisher:
        return Publisher(self, qos)<|MERGE_RESOLUTION|>--- conflicted
+++ resolved
@@ -27,12 +27,7 @@
 
     def __del__(self):
         participant_cleanup(self)
-<<<<<<< HEAD
-        
-=======
 
-
->>>>>>> c8b9611d
     def create_topic(self, name: str, topic_type: type, qos=None, listener=None) -> Topic:
         return Topic(self, name, topic_type, qos, listener)
 
