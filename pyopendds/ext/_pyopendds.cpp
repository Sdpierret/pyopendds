--- conflicted
+++ resolved
@@ -409,7 +409,8 @@
             PyCapsule_GetPointer(reader_capsule, nullptr));
 
         if (reader) {
-            DDS::DataReaderListener_ptr listener = reader->get_listener();/*DDS::DataReader::_narrow(reader)->get_listener();*/
+            DDS::DataReaderListener_ptr listener = reader->get_listener();
+            /*DDS::DataReader::_narrow(reader)->get_listener();*/
             free(listener);
             listener = nullptr;
             reader = nullptr;
@@ -491,7 +492,6 @@
 }
 
 /**
-<<<<<<< HEAD
 * create_datawriter(datawriter: DataWriter, publisher: Publisher, topic: Topic) -> None
 */
 PyObject* create_datawriter(PyObject* self, PyObject* args)
@@ -544,65 +544,6 @@
 *     datareader: DataReader, status: StatusKind,
 *     seconds: int, nanoseconds: int) -> None
 */
-=======
- * Callback for Python to Call when the DataWriter Capsule is Deleted
- */
-void delete_datawriter_var(PyObject* writer_capsule)
-{
-  if (PyCapsule_CheckExact(writer_capsule)) {
-    DDS::DataWriter_var writer = static_cast<DDS::DataWriter*>(
-      PyCapsule_GetPointer(writer_capsule, nullptr));
-    writer = nullptr;
-  }
-}
-
-/**
- * create_datawriter(datawriter: DataWriter, publisher: Publisher, topic: Topic) -> None
- */
-PyObject* create_datawriter(PyObject* self, PyObject* args)
-{
-  Ref pydatawriter;
-  Ref pypublisher;
-  Ref pytopic;
-  if (!PyArg_ParseTuple(args, "OOO",
-      &*pydatawriter, &*pypublisher, &*pytopic)) {
-    return nullptr;
-  }
-  pydatawriter++;
-  pypublisher++;
-  pytopic++;
-
-  // Get Publisher
-  DDS::Publisher* publisher = get_capsule<DDS::Publisher>(*pypublisher);
-  if (!publisher) return nullptr;
-
-  // Get Topic
-  DDS::Topic* topic = get_capsule<DDS::Topic>(*pytopic);
-  if (!topic) return nullptr;
-
-  // Create DataWriter
-  DDS::DataWriter* datawriter = publisher->create_datawriter(
-    topic, DATAWRITER_QOS_DEFAULT, nullptr,
-    OpenDDS::DCPS::DEFAULT_STATUS_MASK);
-  if (!datawriter) {
-    PyErr_SetString(Errors::PyOpenDDS_Error(), "Failed to Create DataWriter");
-    return nullptr;
-  }
-
-  // Attach OpenDDS DataWriter to DataWriter Python Object
-  if (set_capsule(*pydatawriter, datawriter, delete_datawriter_var)) {
-    return nullptr;
-  }
-
-  Py_RETURN_NONE;
-}
-
-/**
- * datareader_wait_for(
- *     datareader: DataReader, status: StatusKind,
- *     seconds: int, nanoseconds: int) -> None
- */
->>>>>>> e26b813a
 PyObject* datareader_wait_for(PyObject* self, PyObject* args)
 {
     Ref pydatareader;
@@ -861,45 +802,10 @@
     Py_RETURN_NONE;
 }
 
-/**
- * datawriter_wait_for(
- *     datawriter: DataWriter, status: StatusKind,
- *     seconds: int, nanoseconds: int) -> None
- */
-PyObject* datawriter_wait_for(PyObject* self, PyObject* args)
-{
-  Ref pydatawriter;
-  unsigned status;
-  int seconds;
-  unsigned nanoseconds;
-  if (!PyArg_ParseTuple(args, "OIiI",
-      &*pydatawriter, &status, &seconds, &nanoseconds)) {
-    return nullptr;
-  }
-  pydatawriter++;
-
-  // Get DataWriter
-  DDS::DataWriter* writer = get_capsule<DDS::DataWriter>(*pydatawriter);
-  if (!writer) return nullptr;
-
-  // Wait
-  DDS::StatusCondition_var condition = writer->get_statuscondition();
-  condition->set_enabled_statuses(status);
-  DDS::WaitSet_var waitset = new DDS::WaitSet;
-  if (!waitset) return PyErr_NoMemory();
-  waitset->attach_condition(condition);
-  DDS::ConditionSeq active;
-  DDS::Duration_t max_duration = {seconds, nanoseconds};
-  if (Errors::check_rc(waitset->wait(active, max_duration))) return nullptr;
-
-  Py_RETURN_NONE;
-}
-
 /// Documentation for Internal Python Objects
 const char* internal_docstr = "Internal to PyOpenDDS, not for use directly!";
 
 PyMethodDef pyopendds_Methods[] = {
-<<<<<<< HEAD
     { "init_opendds_impl", reinterpret_cast<PyCFunction>(init_opendds_impl),
         METH_VARARGS | METH_KEYWORDS, internal_docstr
     },
@@ -915,22 +821,6 @@
     { "update_writer_qos", update_writer_qos, METH_VARARGS, internal_docstr },
     { "update_reader_qos", update_reader_qos, METH_VARARGS, internal_docstr },
     { nullptr, nullptr, 0, nullptr }
-=======
-  {
-    "init_opendds_impl", reinterpret_cast<PyCFunction>(init_opendds_impl),
-    METH_VARARGS | METH_KEYWORDS, internal_docstr
-  },
-  {"create_participant", create_participant, METH_VARARGS, internal_docstr},
-  {"participant_cleanup", participant_cleanup, METH_VARARGS, internal_docstr},
-  {"create_subscriber", create_subscriber, METH_VARARGS, internal_docstr},
-  {"create_publisher", create_publisher, METH_VARARGS, internal_docstr},
-  {"create_topic", create_topic, METH_VARARGS, internal_docstr},
-  {"create_datareader", create_datareader, METH_VARARGS, internal_docstr},
-  {"create_datawriter", create_datawriter, METH_VARARGS, internal_docstr},
-  {"datareader_wait_for", datareader_wait_for, METH_VARARGS, internal_docstr},
-  {"datawriter_wait_for", datawriter_wait_for, METH_VARARGS, internal_docstr},
-  {nullptr, nullptr, 0, nullptr}
->>>>>>> e26b813a
 };
 
 PyModuleDef pyopendds_Module = {
