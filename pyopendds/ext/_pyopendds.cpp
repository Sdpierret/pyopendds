#include <pyopendds/common.hpp> // Must always be first include

#include <dds/DCPS/transport/framework/TransportRegistry.h>
#include <dds/DCPS/transport/framework/TransportConfig.h>
#include <dds/DCPS/transport/framework/TransportInst.h>

#include <dds/DdsDcpsInfrastructureC.h>
#include <dds/DdsDcpsCoreC.h>
#include <dds/DCPS/Service_Participant.h>
#include <dds/DCPS/Marked_Default_Qos.h>
#include <dds/DCPS/WaitSet.h>

#include <chrono>
#include <thread>

using namespace pyopendds;

PyObject* Errors::pyopendds_ = nullptr;
PyObject* Errors::PyOpenDDS_Error_ = nullptr;
PyObject* Errors::ReturnCodeError_ = nullptr;

namespace {

class DataReaderListenerImpl : public virtual OpenDDS::DCPS::LocalObject<DDS::DataReaderListener> {

public:
    DataReaderListenerImpl(PyObject * self, PyObject *callback);

    

    virtual void on_requested_deadline_missed(
        DDS::DataReader_ptr reader,
        const DDS::RequestedDeadlineMissedStatus& status) { }

    virtual void on_requested_incompatible_qos(
        DDS::DataReader_ptr reader,
        const DDS::RequestedIncompatibleQosStatus& status) { }

    virtual void on_sample_rejected(
        DDS::DataReader_ptr reader,
        const DDS::SampleRejectedStatus& status) { }

    virtual void on_liveliness_changed(
        DDS::DataReader_ptr reader,
        const DDS::LivelinessChangedStatus& status) { }

    virtual void on_data_available(
        DDS::DataReader_ptr reader);

    virtual void on_subscription_matched(
        DDS::DataReader_ptr reader,
        const DDS::SubscriptionMatchedStatus& status) { }

    virtual void on_sample_lost(
        DDS::DataReader_ptr reader,
        const DDS::SampleLostStatus& status) { }

private:
    PyObject *_callback;
    PyObject * _self;
};

DataReaderListenerImpl::DataReaderListenerImpl(PyObject* self, PyObject* callback) :
    OpenDDS::DCPS::LocalObject<DDS::DataReaderListener>()
{
    _self = self;
    Py_XINCREF(_self);
    _callback = callback;
    Py_XINCREF(_callback);
}

void DataReaderListenerImpl::on_data_available(DDS::DataReader_ptr reader)
{
    PyObject *callable = _callback;
    PyObject *result = NULL;

    PyGILState_STATE gstate;
    gstate = PyGILState_Ensure();
    try {
        if (PyCallable_Check(callable)) {
            result = PyObject_CallFunctionObjArgs(callable, nullptr);
            if (result == NULL) {
                PyErr_Print();
            }
            Py_XDECREF(result);
        } else {
            throw Exception("Pyobject is not a callable", PyExc_TypeError);
        }
    } catch (Exception& e) {
        //    Py_XDECREF(callable);
        PyGILState_Release(gstate);
        throw e;
    }
    //Py_XDECREF(callable);
    PyGILState_Release(gstate);
}

/// Global Participant Factory
DDS::DomainParticipantFactory_var participant_factory;

static int numParticipant = 0;

/**
* init_opendds_impl(*args[str], **kw) -> None
*
* Initialize participant_factory by passing args to
* TheParticipantFactoryWithArgs. Also perform some custom configuration based
* on keyword arguments:
*
* default_rtps: bool=True
*   Set default transport and discovery to RTPS unless default_rtps=False was
*   passed.
*/
PyObject* init_opendds_impl(PyObject* self, PyObject* args, PyObject* kw)
{
    /*
    * In addition to the need to convert the arguments into an argv array,
    * OpenDDS will mess with argv and argc so we need to create copies that we
    * can cleanup properly afterwords.
    */
    int original_argc = PySequence_Size(args);
    int argc = original_argc;
    char** original_argv = new char*[argc];
    char** argv = new char*[argc];
    if (!original_argv || !argv) return PyErr_NoMemory();

    for (int i = 0; i < argc; i++) {
        // Get str object
        Ref obj{PySequence_GetItem(args, i)};
        if (!obj) return nullptr;
        Ref string_obj{PyObject_Str(*obj)};
        if (!string_obj) return nullptr;

        // Get UTF8 char* String
        ssize_t string_len;
        const char* string = PyUnicode_AsUTF8AndSize(*string_obj, &string_len);
        if (!string) return nullptr;

        // Copy It
        char* duplicate = new char[string_len + 1];
        if (!duplicate) return PyErr_NoMemory();
        duplicate[string_len] = '\0';
        argv[i] = original_argv[i] = strncpy(duplicate, string, string_len);
    }

    /*
    * Process default_rtps
    */
    bool default_rtps = true;
    Ref default_rtps_obj{PyMapping_GetItemString(kw, "default_rtps")};
    if (default_rtps_obj) {
        int result = PyObject_IsTrue(*default_rtps_obj);
        if (result == -1) return nullptr;
        default_rtps = result;
    } else {
        PyErr_Clear();
    }
    if (default_rtps) {
        TheServiceParticipant->set_default_discovery(OpenDDS::DCPS::Discovery::DEFAULT_RTPS);
    }
    OpenDDS::DCPS::TransportConfig_rch transport_config =
    TheTransportRegistry->create_config("default_rtps_transport_config");

    OpenDDS::DCPS::TransportInst_rch transport_inst =
    TheTransportRegistry->create_inst("default_rtps_transport", "rtps_udp");

    transport_config->instances_.push_back(transport_inst);
    TheTransportRegistry->global_config(transport_config);


    // Initialize OpenDDS
    participant_factory = TheParticipantFactoryWithArgs(argc, argv);
    
    if (!participant_factory) {
        PyErr_SetString(Errors::PyOpenDDS_Error(), "Failed to Initialize OpenDDS");
        return nullptr;
    }

    // Cleanup args
    for (int i = 0; i < original_argc; i++) {
        delete original_argv[i];
    }

    delete [] original_argv;
    delete [] argv;

    Py_RETURN_NONE;
}

/**
* Callback for Python to Call when the Python Participant is Deleted
*/
void delete_participant_var(PyObject* part_capsule)
{
    if (PyCapsule_CheckExact(part_capsule)) {
        DDS::DomainParticipant_var participant = static_cast<DDS::DomainParticipant*>(
            PyCapsule_GetPointer(part_capsule, nullptr));

        if (participant) {
            //participant->delete_contained_entities();
            numParticipant--;
            participant = nullptr;
        }
    }
}

/**
* create_participant(participant: DomainParticipant, domain: int) -> None
*/
PyObject* create_participant(PyObject* self, PyObject* args)
{
    Ref pyparticipant;
    unsigned domain;
    if (!PyArg_ParseTuple(args, "OI", &*pyparticipant, &domain)) {
        return nullptr;
    }
    pyparticipant++;
    numParticipant++;
    // Create Participant
    DDS::DomainParticipantQos qos;
    participant_factory->get_default_participant_qos(qos);

    DDS::DomainParticipant* participant = participant_factory->create_participant(
        domain, qos, DDS::DomainParticipantListener::_nil(),
        OpenDDS::DCPS::DEFAULT_STATUS_MASK);

    if (!participant) {
        PyErr_SetString(Errors::PyOpenDDS_Error(), "Failed to Create Participant");
        numParticipant--;
        return nullptr;
    }

    // Attach OpenDDS Participant to Participant Python Object
    if (set_capsule(*pyparticipant, participant, delete_participant_var)) {
        return nullptr;
    }

    Py_RETURN_NONE;
}

PyObject* participant_cleanup(PyObject* self, PyObject* args)
{
    
    Ref pyparticipant;
    if (!PyArg_ParseTuple(args, "O", &*pyparticipant)) {
        return nullptr;
    }
    pyparticipant++;

    // Get DomainParticipant_var
    DDS::DomainParticipant* participant =
        get_capsule<DDS::DomainParticipant>(*pyparticipant);
<<<<<<< HEAD
    
=======
>>>>>>> c8b9611d
    if (!participant) return nullptr;
    
    numParticipant--;
    // std::cout<<numParticipant<<"\n" ;
   
    participant->delete_contained_entities();
    participant_factory->delete_participant(participant);
<<<<<<< HEAD
    if (numParticipant == 0)
    {
        
        TheServiceParticipant->shutdown();
    }
    
=======
>>>>>>> c8b9611d
    Py_RETURN_NONE;
}

/**
* Callback for Python to Call when the Topic Capsule is Deleted
*/
void delete_topic_var(PyObject* topic_capsule)
{
    if (PyCapsule_CheckExact(topic_capsule)) {
        DDS::Topic_var topic = static_cast<DDS::Topic*>(PyCapsule_GetPointer(topic_capsule, nullptr));
        if (topic) topic = nullptr;
    }
}

/*
* create_topic(topic: Topic, participant: DomainParticipant, topic_name: str, topic_type: str) -> None
*
* Assumes all the arguments are the types listed above and the participant has
* a OpenDDS DomainParticipant with the type named by topic_type has already
* been registered with it.
*/
PyObject* create_topic(PyObject* self, PyObject* args)
{
    Ref pytopic;
    Ref pyparticipant;
    char* name;
    char* type;
    if (!PyArg_ParseTuple(args, "OOss",
    &*pytopic, &*pyparticipant, &name, &type)) {
        return nullptr;
    }
    pytopic++;
    pyparticipant++;

    // Get DomainParticipant
    DDS::DomainParticipant* participant =
        get_capsule<DDS::DomainParticipant>(*pyparticipant);
    if (!participant) return nullptr;

    // Create Topic
    DDS::Topic* topic = participant->create_topic(
        name, type, TOPIC_QOS_DEFAULT, nullptr,
        OpenDDS::DCPS::DEFAULT_STATUS_MASK);

    if (!topic) {
        PyErr_SetString(Errors::PyOpenDDS_Error(), "Failed to Create Topic");
        return nullptr;
    }

    // Attach OpenDDS Topic to Topic Python Object
    if (set_capsule(*pytopic, topic, delete_topic_var)) {
        return nullptr;
    }

    Py_RETURN_NONE;
}

/**
* Callback for Python to Call when the Subscriber Capsule is Deleted
*/
void delete_subscriber_var(PyObject* subscriber_capsule)
{
    if (PyCapsule_CheckExact(subscriber_capsule)) {
        DDS::Subscriber_var subscriber = static_cast<DDS::Subscriber*>(
            PyCapsule_GetPointer(subscriber_capsule, nullptr));
        if (subscriber) subscriber = nullptr;
    }
}

/**
* create_subscriber(subscriber: Subscriber, participant: DomainParticipant) -> None
*/
PyObject* create_subscriber(PyObject* self, PyObject* args)
{
    Ref pyparticipant;
    Ref pysubscriber;
    if (!PyArg_ParseTuple(args, "OO", &*pysubscriber, &*pyparticipant)) {
        return nullptr;
    }
    pyparticipant++;
    pysubscriber++;

    // Get DomainParticipant_var
    DDS::DomainParticipant* participant =
        get_capsule<DDS::DomainParticipant>(*pyparticipant);
    if (!participant) return nullptr;

    // Create Subscriber
    DDS::Subscriber* subscriber = participant->create_subscriber(
        SUBSCRIBER_QOS_DEFAULT, nullptr, OpenDDS::DCPS::DEFAULT_STATUS_MASK);

    if (!subscriber) {
        PyErr_SetString(Errors::PyOpenDDS_Error(), "Failed to Create Subscriber");
        return nullptr;
    }

    // Attach OpenDDS Subscriber to Subscriber Python Object
    if (set_capsule(*pysubscriber, subscriber, delete_subscriber_var)) {
        return nullptr;
    }

    Py_RETURN_NONE;
}

/**
* Callback for Python to Call when the Publisher Capsule is Deleted
*/
void delete_publisher_var(PyObject* publisher_capsule)
{
    if (PyCapsule_CheckExact(publisher_capsule)) {
        DDS::Publisher_var publisher = static_cast<DDS::Publisher*>(
            PyCapsule_GetPointer(publisher_capsule, nullptr));
       if (publisher) publisher = nullptr;
    }
}

/**
* create_publisher(publisher: Publisher, participant: DomainParticipant) -> None
*/
PyObject* create_publisher(PyObject* self, PyObject* args)
{
    Ref pyparticipant;
    Ref pypublisher;
    if (!PyArg_ParseTuple(args, "OO", &*pypublisher, &*pyparticipant)) {
        return nullptr;
    }
    pyparticipant++;
    pypublisher++;

    // Get DomainParticipant_var
    DDS::DomainParticipant* participant =
        get_capsule<DDS::DomainParticipant>(*pyparticipant);
    if (!participant) return nullptr;

    // Create Publisher
    DDS::Publisher* publisher = participant->create_publisher(
        PUBLISHER_QOS_DEFAULT, nullptr, OpenDDS::DCPS::DEFAULT_STATUS_MASK);

    if (!publisher) {
        PyErr_SetString(Errors::PyOpenDDS_Error(), "Failed to Create Publisher");
        return nullptr;
    }

    // Attach OpenDDS Publisher to Publisher Python Object
    if (set_capsule(*pypublisher, publisher, delete_publisher_var)) {
        return nullptr;
    }

    Py_RETURN_NONE;
}

/**
* Callback for Python to Call when the DataReader Capsule is Deleted
*/
void delete_datareader_var(PyObject* reader_capsule)
{
    if (PyCapsule_CheckExact(reader_capsule)) {
        DDS::DataReader_var reader = static_cast<DDS::DataReader*>(
            PyCapsule_GetPointer(reader_capsule, nullptr));

        if (reader) {
            DDS::DataReaderListener_ptr listener = reader->get_listener();
            /*DDS::DataReader::_narrow(reader)->get_listener();*/
            free(listener);
            listener = nullptr;
            reader = nullptr;
        }
    }
}


bool update_writer_qos(PyObject* pyQos, DDS::DataWriterQos &qos)
{
    Ref pydurability;
    Ref pyreliability;
    Ref pyhistory;
    Ref pydurabilityKind;
    Ref pyreliabilityKind;
    Ref pyhistoryKind;
    Ref pyhistorydepth;

    pydurability = PyObject_GetAttrString(pyQos, "durability");
    if (!pydurability) return false;
    pydurability ++;

    pyreliability = PyObject_GetAttrString(pyQos, "reliability");
    if (!pyreliability) return false;
    pyreliability ++;

    pyhistory = PyObject_GetAttrString(pyQos, "history");
    if (!pyhistory) return false;
    pyhistory ++;

    pydurabilityKind = PyObject_GetAttrString(*pydurability, "kind");
    if (!pydurabilityKind) return false;
    pydurabilityKind ++;
    qos.durability.kind = (DDS::DurabilityQosPolicyKind) PyLong_AsLong(*pydurabilityKind);

    pyreliabilityKind = PyObject_GetAttrString(*pyreliability, "kind");
    if (!pyreliabilityKind) return false;
    pyreliabilityKind ++;
    qos.reliability.kind = (DDS::ReliabilityQosPolicyKind) PyLong_AsLong(*pyreliabilityKind);


    pyhistoryKind = PyObject_GetAttrString(*pyhistory, "kind");
    if (!pyhistoryKind) return false;
    pyhistoryKind ++;
    qos.history.kind = (DDS::HistoryQosPolicyKind) PyLong_AsLong(*pyhistoryKind);

    pyhistorydepth = PyObject_GetAttrString(*pyhistory, "depth");
    if (!pyhistorydepth) return false;
    pyhistorydepth ++;
    qos.history.depth =  PyLong_AsLong(*pyhistorydepth);
    

    return true;
}

bool update_reader_qos(PyObject* pyQos, DDS::DataReaderQos &qos)
{
        Ref pydurability;
        Ref pyreliability;
        Ref pyhistory;
        Ref pydurabilityKind;
        Ref pyreliabilityKind;
        Ref pyhistoryKind;
        Ref pyhistorydepth;
        Ref pyreliabilitymax;

    
        // Create Qos for the data writer according to the spec
        pydurability = PyObject_GetAttrString(pyQos, "durability");
        if (!pydurability)
        { 
            return false;
        }
        pydurability ++;
        
        pyreliability = PyObject_GetAttrString(pyQos, "reliability");
        if (!pyreliability) return false;
        pyreliability ++;

        pyhistory = PyObject_GetAttrString(pyQos, "history");
        if (!pyhistory) return false;
        pyhistory ++;

        pydurabilityKind = PyObject_GetAttrString(*pydurability, "kind");
        if (!pydurabilityKind) return false;
        pydurabilityKind ++;
        qos.durability.kind = (DDS::DurabilityQosPolicyKind) PyLong_AsLong(*pydurabilityKind);

        pyreliabilityKind = PyObject_GetAttrString(*pyreliability, "kind");
        if (!pyreliabilityKind) return false;
        pyreliabilityKind ++;
        qos.reliability.kind = (DDS::ReliabilityQosPolicyKind) PyLong_AsLong(*pyreliabilityKind);
        
        pyreliabilitymax = PyObject_GetAttrString(*pyreliability, "max_blocking_time");
        if (!pyreliabilitymax) return false;
        pyreliabilitymax ++;
        qos.history.depth =  PyLong_AsLong(*pyreliabilitymax);

        pyhistoryKind = PyObject_GetAttrString(*pyhistory, "kind");
        if (!pyhistoryKind) return false;
        pyhistoryKind ++;

        qos.history.kind = (DDS::HistoryQosPolicyKind) PyLong_AsLong(*pyhistoryKind);

        pyhistorydepth = PyObject_GetAttrString(*pyhistory, "depth");
        if (!pyhistorydepth) return false;
        pyhistorydepth ++;
        qos.history.depth =  PyLong_AsLong(*pyhistorydepth);
       
        return true;
}
/**
* create_datareader(datareader: DataReader, subscriber: Subscriber, topic: Topic, listener: pyObject) -> None
*/
PyObject* create_datareader(PyObject* self, PyObject* args )
{
    Ref pydatareader;
    Ref pysubscriber;
    Ref pytopic;
    Ref pycallback;
    Ref pyqos;

    if (!PyArg_ParseTuple(args, "OOOOO", 
    &*pydatareader, &*pysubscriber, &*pytopic, &*pycallback,&*pyqos )) {
        return nullptr;
    }
    pydatareader++;
    pysubscriber++;
    pytopic++;
    pycallback++;
    pyqos++; 


    // Get Subscriber
    DDS::Subscriber* subscriber = get_capsule<DDS::Subscriber>(*pysubscriber);
    if (!subscriber) return nullptr;

    // Get Topic
    DDS::Topic* topic = get_capsule<DDS::Topic>(*pytopic);
    if (!topic) return nullptr;

    DataReaderListenerImpl * listener = nullptr;
    if (*pycallback != Py_None) {
        if (PyCallable_Check(*pycallback)) {
            listener = new DataReaderListenerImpl(*pydatareader, *pycallback);
        }
        else {
            throw Exception("Callback provided is not a callable object", PyExc_TypeError);
        }
    }

    
    // Create QoS
    DDS::DataReaderQos qos;
     
    subscriber->get_default_datareader_qos(qos);
    bool isgoodqos = update_reader_qos(*pyqos,qos); 
    // Create DataReader
    DDS::DataReader* datareader = subscriber->create_datareader(
       topic, qos, listener,
         OpenDDS::DCPS::DEFAULT_STATUS_MASK);

    if (!datareader) {
        PyErr_SetString(Errors::PyOpenDDS_Error(), "Failed to Create DataReader");
        return nullptr;
    }
    

    // Attach OpenDDS DataReader to DataReader Python Object
    if (set_capsule(*pydatareader, datareader, delete_datareader_var)) {
        return nullptr;
    }

    Py_RETURN_NONE;
}

/**
* Callback for Python to Call when the DataWriter Capsule is Deleted
*/
void delete_datawriter_var(PyObject* writer_capsule)
{
    if (PyCapsule_CheckExact(writer_capsule)) {
        DDS::DataWriter_var writer = static_cast<DDS::DataWriter*>(
            PyCapsule_GetPointer(writer_capsule, nullptr));
       if (writer) writer = nullptr;
    }
}

/**
* create_datawriter(datawriter: DataWriter, publisher: Publisher, topic: Topic) -> None
*/
PyObject* create_datawriter(PyObject* self, PyObject* args)
{
    Ref pydatawriter;
    Ref pypublisher;
    Ref pytopic;
    Ref pyqos;
    if (!PyArg_ParseTuple(args, "OOOO",
    &*pydatawriter, &*pypublisher, &*pytopic,&*pyqos)) {
        return nullptr;
    }
    pydatawriter++;
    pypublisher++;
    pytopic++;
    pyqos++;

    // Get Publisher
    DDS::Publisher* publisher = get_capsule<DDS::Publisher>(*pypublisher);
    if (!publisher) return nullptr;

    // Get Topic
    DDS::Topic* topic = get_capsule<DDS::Topic>(*pytopic);
    if (!topic) return nullptr;

    // Create QoS
    DDS::DataWriterQos qos;
    publisher->get_default_datawriter_qos(qos);
    qos.reliability.kind = DDS::RELIABLE_RELIABILITY_QOS;

    bool isgoodwriterqos = update_writer_qos(*pyqos,qos);
    // Create DataWriter
    DDS::DataWriter* datawriter = publisher->create_datawriter(
        topic, qos, nullptr,
        OpenDDS::DCPS::DEFAULT_STATUS_MASK);

    if (!datawriter) {
        PyErr_SetString(Errors::PyOpenDDS_Error(), "Failed to Create DataWriter");
        return nullptr;
    }

    // Attach OpenDDS DataWriter to DataWriter Python Object
    if (set_capsule(*pydatawriter, datawriter, delete_datawriter_var)) {
        return nullptr;
    }

    Py_RETURN_NONE;
}

/**
* datareader_wait_for(
*     datareader: DataReader, status: StatusKind,
*     seconds: int, nanoseconds: int) -> None
*/
PyObject* datareader_wait_for(PyObject* self, PyObject* args)
{
    Ref pydatareader;
    unsigned status;
    int seconds;
    unsigned nanoseconds;
    if (!PyArg_ParseTuple(args, "OIiI",
    &*pydatareader, &status, &seconds, &nanoseconds)) {
        return nullptr;
    }
    pydatareader++;

    // Get DataReader
    DDS::DataReader* reader = get_capsule<DDS::DataReader>(*pydatareader);
    if (!reader) {
        PyErr_SetString(Errors::PyOpenDDS_Error(), "Failed to retrieve DataReader Capsule");
        return nullptr;
    }

    // Wait
    DDS::StatusCondition_var condition = reader->get_statuscondition();
    condition->set_enabled_statuses(status);

#ifndef __APPLE__
    DDS::WaitSet_var waitset = new DDS::WaitSet;
    if (!waitset) return PyErr_NoMemory();
    waitset->attach_condition(condition);
    DDS::ConditionSeq active;
    DDS::Duration_t max_duration = {seconds, nanoseconds};
    if (Errors::check_rc(waitset->wait(active, max_duration))) return nullptr;
#else
    // TODO: wait() causes segmentation fault
    // TODO: fallback to naive implementation
    auto t_now = std::chrono::steady_clock::now();
    auto t_secs = std::chrono::seconds(seconds);
    auto t_nanosecs = std::chrono::nanoseconds(nanoseconds);
    auto t_timeout = t_now + t_secs + t_nanosecs;

    while (t_now < t_timeout) {
        DDS::SubscriptionMatchedStatus matches;
        if (reader->get_subscription_matched_status(matches) != DDS::RETCODE_OK) {
            PyErr_SetString(Errors::PyOpenDDS_Error(), "get_subscription_matched_status failed");
            return nullptr;
        }
        if (matches.current_count >= 1) {
            break;
        }
        // wait for 1 second anyway, and update clock
        std::this_thread::sleep_for(std::chrono::milliseconds(200));
        t_now = std::chrono::steady_clock::now();
    }
#endif
    Py_RETURN_NONE;
}

/**
* datawriter_wait_for(
*     datawriter: DataWriter, status: StatusKind,
*     seconds: int, nanoseconds: int) -> None
*/
PyObject* datawriter_wait_for(PyObject* self, PyObject* args)
{
    Ref pydatawriter;
    unsigned status;
    int seconds;
    unsigned nanoseconds;
    if (!PyArg_ParseTuple(args, "OIiI",
    &*pydatawriter, &status, &seconds, &nanoseconds)) {
        return nullptr;
    }
    pydatawriter++;

    // Get DataWriter
    DDS::DataWriter* writer = get_capsule<DDS::DataWriter>(*pydatawriter);
    if (!writer) {
        PyErr_SetString(Errors::PyOpenDDS_Error(), "Failed to retrieve DataWriter Capsule");
        return nullptr;
    }

    // Wait
    DDS::StatusCondition_var condition = writer->get_statuscondition();
    condition->set_enabled_statuses(status);

#ifndef __APPLE__
    DDS::WaitSet_var waitset = new DDS::WaitSet;
    if (!waitset) return PyErr_NoMemory();
    waitset->attach_condition(condition);
    DDS::ConditionSeq active;
    DDS::Duration_t max_duration = {seconds, nanoseconds};
    if (Errors::check_rc(waitset->wait(active, max_duration))) return nullptr;
#else
    // TODO: wait() causes segmentation fault
    // TODO: fallback to naive implementation
    auto t_now = std::chrono::steady_clock::now();
    auto t_secs = std::chrono::seconds(seconds);
    auto t_nanosecs = std::chrono::nanoseconds(nanoseconds);
    auto t_timeout = t_now + t_secs + t_nanosecs;

    while (t_now < t_timeout) {
        DDS::PublicationMatchedStatus matches;
        if (writer->get_publication_matched_status(matches) != DDS::RETCODE_OK) {
            PyErr_SetString(Errors::PyOpenDDS_Error(), "get_publication_matched_status failed");
            return nullptr;
        }
        if (matches.current_count >= 1) {
            break;
        }
        // wait for 1 second anyway, and update clock
        std::this_thread::sleep_for(std::chrono::milliseconds(200));
        t_now = std::chrono::steady_clock::now();
    }
#endif
    Py_RETURN_NONE;
}





/// Documentation for Internal Python Objects
const char* internal_docstr = "Internal to PyOpenDDS, not for use directly!";

PyMethodDef pyopendds_Methods[] = {
    { "init_opendds_impl", reinterpret_cast<PyCFunction>(init_opendds_impl),
        METH_VARARGS | METH_KEYWORDS, internal_docstr
    },
    { "create_participant", create_participant, METH_VARARGS, internal_docstr },
    { "participant_cleanup", participant_cleanup, METH_VARARGS, internal_docstr },
    { "create_subscriber", create_subscriber, METH_VARARGS, internal_docstr },
    { "create_publisher", create_publisher, METH_VARARGS, internal_docstr },
    { "create_topic", create_topic, METH_VARARGS, internal_docstr },
    { "create_datareader", create_datareader, METH_VARARGS, internal_docstr },
    { "create_datawriter", create_datawriter, METH_VARARGS, internal_docstr },
    { "datareader_wait_for", datareader_wait_for, METH_VARARGS, internal_docstr },
    { "datawriter_wait_for", datawriter_wait_for, METH_VARARGS, internal_docstr },
    { nullptr, nullptr, 0, nullptr }
};

PyModuleDef pyopendds_Module = {
    PyModuleDef_HEAD_INIT,
    "_pyopendds", "Internal Python Bindings for OpenDDS",
    -1, // Global State Module, because OpenDDS uses Singletons
    pyopendds_Methods
};

} // Anonymous Namespace


PyMODINIT_FUNC PyInit__pyopendds()
{
    // Create _pyopendds
    PyObject* native_module = PyModule_Create(&pyopendds_Module);

    if (!native_module || Errors::cache())
        return nullptr;

    return native_module;
}<|MERGE_RESOLUTION|>--- conflicted
+++ resolved
@@ -250,10 +250,7 @@
     // Get DomainParticipant_var
     DDS::DomainParticipant* participant =
         get_capsule<DDS::DomainParticipant>(*pyparticipant);
-<<<<<<< HEAD
-    
-=======
->>>>>>> c8b9611d
+
     if (!participant) return nullptr;
     
     numParticipant--;
@@ -261,15 +258,14 @@
    
     participant->delete_contained_entities();
     participant_factory->delete_participant(participant);
-<<<<<<< HEAD
+
     if (numParticipant == 0)
     {
         
         TheServiceParticipant->shutdown();
     }
     
-=======
->>>>>>> c8b9611d
+
     Py_RETURN_NONE;
 }
 
